from torch import Tensor
import torch
from torch.utils.data import ConcatDataset, Dataset, DataLoader
import pandas as pd
from typing import *

class _DfDataset(Dataset):
    def __init__(self, df:pd.DataFrame, device) -> None:
        super().__init__()
        self.y = df['variant'].reset_index(drop=True)
        self.x = torch.tensor(
                df.drop(columns=['variant','Variant functional class']).to_numpy(), 
            dtype=torch.float32, device=device)
    
    def __len__(self):
        return len(self.y)
    
    # def __getitem__(self, index) -> Tuple[Tuple[Tensor], Tensor]:
    #     raise NotImplementedError

class BatchClassDataset(_DfDataset):
    """
    Load"""
    
class SiameseDataset(_DfDataset):

    def __init__(self, df: pd.DataFrame, p=0.5, device='cpu') -> None:
        '''
        p : probability to choose a positive pair at each pair sampling
        '''
        super().__init__(df, device=device)
        self.p = p
    
    def __getitem__(self, index) -> Any:
        x1 = self.x[index]
        y1 = self.y.iloc[index]
        if torch.rand((1,)).item() < self.p: # randomly get same class or different class
            # same class case : positive pair
            i = self.y[self.y == y1].sample(1).index.item()
            y = True
        else:
            i = self.y[self.y != y1].sample(1).index.item()
            y = False

        x2 = self.x[i]
        y = torch.tensor(y)
        return (x1,x2), y #,i
    
class ClassifierDataset(_DfDataset):
    '''
    p is ignored
    '''
    def __init__(self, df: pd.DataFrame, p=None) -> None:
        super().__init__(df)

    def __getitem__(self, index) -> Any:
        return (self.x[index],), self.y[index] # TODO : check that self.y is actually a Tensor
    

class BipartiteDataset(Dataset):
    '''
    A dataset that takes two dataframes as data.
    Iterates over df1, and samples a second random example, either from df1, in the same class as x1 (with probability p1) or df2
    '''
    # Positive examples are still same-label pairs and NOT pairs with both examples from df1.
    def __init__(self, df1:pd.DataFrame, df2:pd.DataFrame, p1=0.5, device='cpu') -> None:
        super().__init__()
        self.y1 = df1['variant'].reset_index(drop=True)
        self.x1 = torch.tensor(
                df1.drop(columns=['variant','Variant functional class']).to_numpy(), 
            dtype=torch.float32, device=device)
        self.y2 = df2['variant'].reset_index(drop=True)
        self.x2 = torch.tensor(
                df2.drop(columns=['variant','Variant functional class']).to_numpy(), 
            dtype=torch.float32, device=device)
        self.p1 = p1
    
    def __len__(self):
        return len(self.y1)
    
    def __getitem__(self, index) -> Any:
        x1 = self.x1[index]
        y1 = self.y1.iloc[index]
        if torch.rand((1,)).item() < self.p1: # randomly get same class or different class
            # same class case : positive pair
            y2 = self.y1[self.y1 == y1].sample(1)
            x2 = self.x1[y2.index.item()]
        else:
            y2 = self.y2.sample(1)
            x2 = self.x2[y2.index.item()]

        y = torch.tensor(y1==y2.item())
        return (x1,x2), y #,i

def make_loaders(*dfs:pd.DataFrame, batch_size=64, dataset_class = SiameseDataset, n_workers = 8, pos_frac=0.5, device='cpu') -> Tuple[DataLoader]:
    '''
    pos_frac : fraction of positive pairs in training set (first dataloader.).
    Other dataloaders will have a 50% fraction of positive pairs.
    dataset_class : class for train dataset. Test datasets will always be SiameseDataset  
    '''
    dls = []
    for i, df in enumerate(dfs):
        if len(df) == 0:
            dls.append(None)
            continue
<<<<<<< HEAD
        ds = dataset_class(df, p=pos_frac if i==0 else 0.5, device=device)
=======
        if i == 0:
            ds = dataset_class(df, p=pos_frac)
        else :
            ds = SiameseDataset(df, p=0.5)
>>>>>>> c3c495d0
        dls.append(DataLoader(ds, batch_size=batch_size, shuffle=True, num_workers=n_workers))
    return dls<|MERGE_RESOLUTION|>--- conflicted
+++ resolved
@@ -103,13 +103,9 @@
         if len(df) == 0:
             dls.append(None)
             continue
-<<<<<<< HEAD
-        ds = dataset_class(df, p=pos_frac if i==0 else 0.5, device=device)
-=======
         if i == 0:
             ds = dataset_class(df, p=pos_frac)
         else :
             ds = SiameseDataset(df, p=0.5)
->>>>>>> c3c495d0
         dls.append(DataLoader(ds, batch_size=batch_size, shuffle=True, num_workers=n_workers))
     return dls