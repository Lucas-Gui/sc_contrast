--- conflicted
+++ resolved
@@ -95,11 +95,7 @@
 
         
 def train_model(train, test_seen, test_unseen, model, run_meta, model_file, meta_file,
-<<<<<<< HEAD
-                 loss_fn, device, n_epoch=10_000, 
-=======
-                 loss_fn, margin, n_epoch=10_000, 
->>>>>>> c3c495d0
+                 loss_fn, n_epoch=10_000, 
                  lr=1e-3, weight_decay=0.001, 
                  ):
     i_0 = run_meta['i']
@@ -113,12 +109,8 @@
         bar.set_postfix({'i':i})
         metrics_train = train_loop(train, model, loss_fn, optimizer)
         write_metrics(metrics_train, writer, 'train', i)
-<<<<<<< HEAD
-        metrics_seen =  test_loop(test_seen, model, loss_fn, device=device)
+        metrics_seen =  test_loop(test_seen, model, loss_fn)
         metrics_seen['1nn'] = knn_class_score(model.network, train.dataset.x,test_seen.dataset.x, train.dataset.y, test_seen.dataset.y, k=1, device=device)
-=======
-        metrics_seen =  test_loop(test_seen, model, loss_fn, margin=margin)
->>>>>>> c3c495d0
         write_metrics(metrics_seen, writer, 'test_seen',i)
         if metrics_seen['roc'] > best_score:
             best_score = metrics_seen['roc']
@@ -128,11 +120,7 @@
         scheduler.step(metrics_seen['roc'])
 
         if test_unseen is not None:
-<<<<<<< HEAD
-            metrics_unseen = test_loop(test_unseen, model, loss_fn, device=device)
-=======
-            metrics_unseen = test_loop(test_unseen, model, loss_fn, margin=margin)
->>>>>>> c3c495d0
+            metrics_unseen = test_loop(test_unseen, model, loss_fn,)
             write_metrics(metrics_unseen, writer, 'test_unseen',i)
         #saving and writing
         torch.save(model, model_file)
@@ -179,11 +167,8 @@
         })
     return metrics
 
-<<<<<<< HEAD
-def test_loop(test:DataLoader, model:nn.Module, loss_fn:ContrastiveLoss, device) -> Dict[str, float|Dict]:
-=======
-def test_loop(test:DataLoader, model:nn.Module, loss_fn:ContrastiveLoss, margin) -> Dict[str, float|Dict]:
->>>>>>> c3c495d0
+
+def test_loop(test:DataLoader, model:nn.Module, loss_fn:ContrastiveLoss,) -> Dict[str, float|Dict]:
     model.eval()
     loss_l = []
     y_l = []
@@ -249,24 +234,15 @@
     print(f"Dataset sizes : "+', '.join(str(df.shape[0]) for df in dataframes))
     train, test_seen, test_unseen = make_loaders(
         *dataframes, batch_size=args.batch_size, n_workers=args.n_workers, 
-<<<<<<< HEAD
-        pos_frac = args.positive_fraction, device=device )
-=======
         pos_frac = args.positive_fraction, dataset_class=config.dataset_class )
->>>>>>> c3c495d0
     in_shape = next(iter(train))[0][0].shape[1]
 
 
     print(model)
     loss_fn = config.loss_dict[args.loss](margin=args.margin, alpha=args.alpha)
     train_model(train, test_seen, test_unseen, model, run_meta, model_file, meta_file, 
-<<<<<<< HEAD
-                loss_fn, device=device,
+                loss_fn, 
                 lr=args.lr, n_epoch=args.n_epochs,
-=======
-                loss_fn,
-                margin=args.margin, lr=args.lr, n_epoch=args.n_epochs,
->>>>>>> c3c495d0
                 weight_decay=args.weight_decay
                 )
     
