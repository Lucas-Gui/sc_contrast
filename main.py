import warnings
warnings.simplefilter(action='ignore', category=FutureWarning) #silence pandas warning about is_sparse

import argparse
from data_utils import *
from models import *
from contrastive_data import *
from scoring import *

from configargparse import ArgumentParser
import torch 
from torch import Tensor
import torch.nn as nn
from torch.utils.data import DataLoader, Dataset
import os
from os.path import join
from glob import glob
import pandas as pd
from tqdm import tqdm
from torch.utils.tensorboard import SummaryWriter
import json
import sys
from warnings import warn
from dataclasses import dataclass


# config 

loss_dict : Dict[str, Type[ContrastiveLoss]] = {
    'standard':SiameseLoss,
    'lecun':LeCunContrastiveLoss
}

@dataclass
class _Config():
    loss_dict:dict
    model_class:Type[Module]
    dataset_class:Type[Dataset]

config_dict:Dict[str, _Config] = {
    'siamese':_Config(loss_dict, Siamese, SiameseDataset),
<<<<<<< HEAD
    'classifier':_Config({'standard': ClassifierLoss}, Classifier, ClassifierDataset)
=======
    'classifier':_Config({'standard': nn.CrossEntropyLoss}, Classifier, ClassifierDataset)
>>>>>>> c787d1e8

}

# context -> to put all global variables in the same place

@dataclass 
class Context():
    device:str = 'cpu'
    run_dir:str = None
    run_name:str = None
    run_type:str = None

ctx = Context() # in a jupyter notebook, assign the correct values to this instance

def make_dir_if_needed(path):
    if not os.path.exists(path):
        os.mkdir(path)
    else:
        if not os.path.isdir(path):
            raise FileExistsError(path)
    

def get_paths(data_dir:str):
    '''
    Reads and returns, in that order :
        <variant>.processed.matrix.mtx.gz, '''
    _r = '.processed'
    paths = []
    for p in [_r+'.matrix.mtx.gz',_r+'.genes.csv.gz',_r+'.cells.csv.gz', '.variants2cell.csv.gz', 
              '.variants.csv']:
        l = glob(join(data_dir, '*'+p))
        assert len(l)==1, f"There should be exaclty one match for {join(data_dir, '*'+p)}"
        paths.extend(l)
    return paths

def load_split(index_dir, counts) -> List[pd.DataFrame]:
        i = 0
        dataframes = []
        while os.path.isfile(join(index_dir, f'index_{i}.csv')):
            idx = pd.read_csv(join(index_dir, f'index_{i}.csv'), index_col=1).index
            dataframes.append(counts.loc[idx])
            i+=1
        return dataframes

def write_metrics(metrics:  Dict[str, float|dict], writer:SummaryWriter, main_tag:str, i):
    for tag, metric_or_dict in metrics.items():
        if isinstance(metric_or_dict, dict):
            writer.add_scalars(f'{main_tag}/{tag}', metric_or_dict, i)
        else:
            if not tag.startswith('_'):
                writer.add_scalar(f'{main_tag}/{tag}', metric_or_dict, i)


        
def train_model(train, test_seen, test_unseen, model, run_meta, model_file, meta_file,
                 loss_fn, n_epoch=10_000, 
                 lr=1e-3, weight_decay=0.001, 
                 ):
    i_0 = run_meta['i']
    optimizer = torch.optim.AdamW(model.parameters(), lr=lr, weight_decay=weight_decay)
    print(optimizer)
    scheduler = torch.optim.lr_scheduler.ReduceLROnPlateau(optimizer, mode='max', factor=0.5, patience=20)
    bar = tqdm(range(i_0, i_0+n_epoch), position=0)
    writer = SummaryWriter(join('runs',run_name))
    best_score = - np.inf
    for i in bar:
        bar.set_postfix({'i':i})
        metrics_train = train_loop(train, model, loss_fn, optimizer)
        write_metrics(metrics_train, writer, 'train', i)
        metrics_seen =  test_loop(test_seen, model, loss_fn)
        metrics_seen['1nn'] = knn_class_score(model.network, train.dataset.x,test_seen.dataset.x, train.dataset.y, test_seen.dataset.y, k=1, device=ctx.device)
        write_metrics(metrics_seen, writer, 'test_seen',i)
        if metrics_seen['roc'] > best_score:
            best_score = metrics_seen['roc']
            torch.save(model, join(run_dir, 'best_model.pkl'))
            with open(join(run_dir, 'best_score.json'), 'w') as file:
                json.dump({'i':i, 'roc_seen':best_score}, file, sort_keys=True, indent=2)
        scheduler.step(metrics_seen['roc'])

        if test_unseen is not None:
            metrics_unseen = test_loop(test_unseen, model, loss_fn,)
            write_metrics(metrics_unseen, writer, 'test_unseen',i)
        #saving and writing
        torch.save(model, model_file)
        run_meta['i'] = i
        with open(meta_file, 'w') as file:
            json.dump(run_meta, file, sort_keys=True, indent=2)
    writer.flush()



def train_loop(train:DataLoader, model:nn.Module, loss_fn:ContrastiveLoss, optimizer:torch.optim.Optimizer)-> Tensor:
    model.train()
    loss_l = []
    y_l = []
    d_l = []
    norm_l = []
    for x,y in tqdm(train, position=1, desc='Training loop', leave=False):
        x = (x_i.to(ctx.device) for x_i in x)
        y = y.to(ctx.device)
        embeddings = model.forward(*x)
        loss:Tensor = loss_fn.forward(*embeddings, y)
        loss.backward()
        optimizer.step()
        optimizer.zero_grad(set_to_none=True)
        loss_l.append(loss)
        y_l.append(y)
        if ctx.run_type == 'siamese':
            e1, e2,  = embeddings
            d_l.append(torch.norm(e1-e2, p=2, dim=-1))
        norm_l.append((torch.norm(e1, dim=-1) + torch.norm(e2, dim=-1))*loss_fn.alpha)
    y = torch.concat(y_l).detach().cpu()
    norm = torch.concat(norm_l).detach().cpu()
    metrics = {
        'l2_penalty':norm.mean().item(),
        'loss' : np.mean( [t.detach().cpu().item() for t in loss_l]),
        'lr':optimizer.param_groups[0]['lr']
    }
    if ctx.run_type in ['siamese']:
        d = torch.concat(d_l).detach().cpu()
        metrics.update({
        'dist_pos' : ((d*y).sum()/y.sum()).item(),
        'dist_neg' : ((d* ~y).sum()/(~y).sum()).item(),
        'roc': ROC_score(y, d)[0].item(),
        })
    return metrics


def test_loop(test:DataLoader, model:nn.Module, loss_fn:ContrastiveLoss,) -> Dict[str, float|Dict]:
    model.eval()
    loss_l = []
    y_l = []
    d_l = []
    norm_l = []
    with torch.no_grad():
        for x,y in tqdm(test, position=1, desc='Testing loop', leave=False):
            x = (x_i.to(ctx.device) for x_i in x)
            y = y.to(ctx.device)
            embeddings = model.forward(*x)
            loss:Tensor = loss_fn(*embeddings, y)
            loss_l.append(loss)
            y_l.append(y)
            e1, e2 = embeddings
            d_l.append(torch.norm(e1-e2, p=2, dim=-1)) #TODO : change to accomodate triplet loss
            norm_l.append((torch.norm(e1, dim=-1) + torch.norm(e2, dim=-1))*loss_fn.alpha)
    d = torch.concat(d_l).cpu()
    y = torch.concat(y_l).cpu()
    norm = torch.concat(norm_l).cpu()
    metrics = {
        'dist_pos' : ((d*y).sum()/y.sum()).item(),
        'dist_neg' : ((d* ~y).sum()/(~y).sum()).item(),
        'l2_penalty':norm.mean().item(),
        'loss' : np.mean( [t.detach().cpu().item() for t in loss_l]),
        'roc': ROC_score(y, d)[0].item(),
        '_n_pos' : y.sum().item(),
        '_n_neg' : (~y).sum().item(),
    }
    return metrics



def main(args, counts, unseen_frac = 0.25):
    print(f"{run_dir=}")

    index_dir = join(run_dir, 'split')
    model_file = join(run_dir,'model.pkl')
    meta_file = join(run_dir, 'meta.json')

    config = config_dict[args.task]
    if args.restart : #load model and split
        dataframes = load_split(index_dir, counts)
        print(f'Loading model from {model_file}')
        model = torch.load(model_file)
        with open(meta_file, 'r') as file:
            run_meta = json.load(file) # data that we want to keep between restarts
    else:
        dataframes = split(counts, x_var=unseen_frac) #random split
        # save split
        make_dir_if_needed(index_dir)
        for i, df in enumerate(dataframes):
            df = pd.DataFrame(index=df.index).reset_index()
            df.to_csv(join(index_dir,f'index_{i}.csv'))
        in_shape = dataframes[0].shape[1]-2
        model = config.model_class(
                MLP(input_shape=in_shape, inner_shape=args.shape, dropout=args.dropout,
                    output_shape=args.embed_dim, normalize=~ args.no_norm_embeds),
            n_class = dataframes[0]['variant'].nunique() # class-specific kwargs
                            ).to(ctx.device)
        run_meta = {
            'i':0,
        }
    print(f"Dataset sizes : "+', '.join(str(df.shape[0]) for df in dataframes))
    train, test_seen, test_unseen = make_loaders(
        *dataframes, batch_size=args.batch_size, n_workers=args.n_workers, 
        pos_frac = args.positive_fraction, dataset_class=config.dataset_class,
        device=ctx.device)
    in_shape = next(iter(train))[0][0].shape[1]


    print(model)
    loss_fn = config.loss_dict[args.loss](margin=args.margin, alpha=args.alpha)
    train_model(train, test_seen, test_unseen, model, run_meta, model_file, meta_file, 
                loss_fn, 
                lr=args.lr, n_epoch=args.n_epochs,
                weight_decay=args.weight_decay
                )
    
def test(args):
    print('---RUNNING TEST--- ')
    args.data_path = None
    args.restart = False
    make_dir_if_needed(run_dir)
    counts = pd.read_csv('/home/lguirardel/data/perturb_comp/data/KRAS_test.csv', index_col=0)

    main(args, counts, unseen_frac=0)
    

if __name__ == '__main__':
    parser = ArgumentParser('''Train and evaluate a contrastive model on Ursu et al. data''')
    parser.add_argument('data_path', help='Path to data directory. ')
    parser.add_argument('run_name',)

    parser.add_argument('--restart', action='store_true')

    parser.add_argument('--loss', choices=[*loss_dict.keys()], default='standard',
                        help='''standard loss : $y ||e_1 - e_2||^2_2 + (1-y) max(||e_1 - e_2||_2 -m, 0)^2 $''')
    parser.add_argument('-m','--margin',default=1, type=float, help='Contrastive loss margin parameter')
    parser.add_argument('-a','--alpha',default =0, type=float, help='L2 embedding regularization')
    parser.add_argument('-d','--dropout',default=0.2, type=float, help='Dropout frequency')
    parser.add_argument('-w','--weight-decay',default=1e-2, type=float, help='Weight decay parameter')
    parser.add_argument('--batch-size',default=128, help='Batch size', type=int)
    parser.add_argument('--positive-fraction',default=0.5, help='Fraction of positive training samples', type=float)
    parser.add_argument('--lr',type=float, default=1e-3, )
    parser.add_argument('-n','--n-epochs', metavar='N', default=10_000, type=int, help='Number of epochs to run')
    parser.add_argument('--split-wt-like',action='store_true', 
                        help='If not passed, group all WT-like variants in the same class')
    parser.add_argument('--no-norm-embeds',action='store_true',
                        help='If not passed, rescale emebeddings to unit norm')
    
    parser.add_argument('-c', '--config-file', is_config_file_arg=True, help='add config file')
    parser.add_argument('--shape', type=int, nargs='+', help = 'MLP shape', default=[100, 100])
    parser.add_argument('--embed-dim', type=int, default=20 ,help='Embedding dimension')
    parser.add_argument('--n-workers', default=0, type=int, help='Number of workers for datalaoding')
    parser.add_argument('--overwrite', action='store_true', help='Do not prompt for confirmation if model already exists')
    parser.add_argument('--task',choices=[*config_dict.keys()], help='Type of learning task to optimize')
    parser.add_argument('--run-test', help='Run test on reduced data', action='store_true')
    
    args = parser.parse_args()

 
    run_dir = join('models',args.run_name) if not args.run_test else join('models', '_test')
    run_name = args.run_name if not args.run_test else 'TEST' 


    # run test
    if args.run_test:
        test(args)
        print('Test concluded.')
        sys.exit()

    # argument compatibility check
    if args.restart:
        sources = parser._source_to_settings
        for arg in ['shape','embed_dim']:
            if sources['command_line'].get(arg) is not None:
                warn(f'Warning : restart : {arg} will be ignored', )
    if ~ args.no_norm_embeds and args.alpha :
        warn('Embedding norm penalty parameter alpha is nonzero while embeddings are normalized.')
    if args.task == 'classifier' and args.alpha :
        raise NotImplementedError('Nonzero embedding norm penalty parameter alpha is not compatible with a classification task.')
    
    # safety overwriting check
    if os.path.exists(join(run_dir, 'config.ini')) and not args.restart and not args.overwrite:
        check = input(f'{run_dir} already exists, are you sure you want to overwrite ? [Y/n] ')
        if check.lower() in ['n','no']:
            print('Exiting.')
            sys.exit()
        else:
            print('Proceeding.')
    make_dir_if_needed(run_dir)
    # save args to file
    parser.write_config_file(args, [join(run_dir, 'config.ini')], exit_after=False)
    # print(parser._source_to_settings)
    print()
    device = 'cuda' if torch.cuda.is_available() else 'cpu' 
    print(f'Using {device}.')
    paths = get_paths(args.data_path)
    print(f'Loading data from {args.data_path}...', flush=True)
    counts = load_data(*paths, group_wt_like= not args.split_wt_like,)

    ctx = Context(device, run_dir, run_name, run_type=args.task)
    main(args, counts)
    <|MERGE_RESOLUTION|>--- conflicted
+++ resolved
@@ -39,11 +39,7 @@
 
 config_dict:Dict[str, _Config] = {
     'siamese':_Config(loss_dict, Siamese, SiameseDataset),
-<<<<<<< HEAD
     'classifier':_Config({'standard': ClassifierLoss}, Classifier, ClassifierDataset)
-=======
-    'classifier':_Config({'standard': nn.CrossEntropyLoss}, Classifier, ClassifierDataset)
->>>>>>> c787d1e8
 
 }
 
